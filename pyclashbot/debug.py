--- conflicted
+++ resolved
@@ -122,10 +122,7 @@
         print(identify_cards())
 
 
-<<<<<<< HEAD
+
 while True:
     coods=find_clash_app_logo()
-    print(coods)
-=======
-check_card_detection()
->>>>>>> 3e4705a0
+    print(coods)