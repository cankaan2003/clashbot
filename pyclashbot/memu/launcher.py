import os
import subprocess
import time

import numpy
import pygetwindow
import pythoncom
import wmi
from pymemuc import PyMemuc, PyMemucError, VMInfo

from pyclashbot.detection.image_rec import pixel_is_equal
from pyclashbot.interface import show_clash_royale_setup_gui
from pyclashbot.memu.client import click, screenshot
from pyclashbot.utils import setup_memu
from pyclashbot.utils.dependency import get_memu_path
from pyclashbot.utils.logger import Logger

launcher_path = setup_memu()  # setup memu, install if necessary
pmc = PyMemuc(debug=True)

mmim_window_title = "Multiple Instance Manager"


#### launcher methods
def restart_memu(logger):
    # close everything related to memu
    # configure the topmost VM to be the clashbot vm
    # open and orientate launcher
    # click start
    # use pymemuc to skip ads then start clash


    logger.change_status("Closing everything Memu related. . .")
    # stop all vms
    close_everything_memu()
    # close_memu_using_pymemuc(logger)

    # make VM named clashbot if doesnt exist
    # configure VM
    # vm_index = check_for_vm(logger)
    configure_vm(logger, vm_index=0)

    # open launcher+configure launcher
    logger.change_status("Starting a new Memu Client using the launcher. . .")
    open_memu_launcher(logger)
    orientate_memu_launcher(logger)

    # start pyclashbot vm
    click(550, 140)

    # wait for the window to appear
<<<<<<< HEAD
    if wait_for_pyclashbot_window(logger) == "restart":
        return restart_memu(logger)
=======
    logger.change_status("Waiting for Memu client loading sequence. . .")
    wait_for_pyclashbot_window()
>>>>>>> 02dcf6e7

    if wait_for_black_memu_screen() == "restart":
        return restart_memu(logger)

    if wait_for_memu_loading_screen() == "restart":
        return restart_memu(logger)

    if wait_for_black_memu_screen() == "restart":
        return restart_memu(logger)

    # wait
    sleep_time = 10
    for n in range(sleep_time):
        print(f"Waiting for VM to load {n}/{sleep_time}")
        time.sleep(1)

    # skip ads using pymemuc
    skip_ads( vm_index=0)

    # start clash using pymemuc
    start_clash_royale(logger, vm_index=0)

    # manually wait for clash main
    sleep_time = 10
    for n in range(sleep_time):
        print(f"Manually waiting for clash main page. {n}/{sleep_time}")
        time.sleep(1)

    # actually wait for clash main if need to wait longer
    if wait_for_clash_main_menu(logger) == "restart":
        return restart_memu(logger)

    return True


def open_memu_launcher(logger):
    # if alreayd open then close it
    windows = pygetwindow.getWindowsWithTitle(mmim_window_title)
    if len(windows) > 0:
        print("Launcher already open. Closing it.")
        windows[0].close()

    # get launcher path
    path = get_launcher_path()

    # start launcher
    logger.change_status("Starting Memu Launcher")
    subprocess.Popen(path)

    # wait for launcher to exist
    print("Waiting for launcher")
    while len(pygetwindow.getWindowsWithTitle(mmim_window_title)) == 0:
        time.sleep(0.1)
    print("Done waiting for launcher.")


def orientate_memu_launcher(logger):
    logger.change_status("Orientating Memu launcher")
    window = pygetwindow.getWindowsWithTitle(mmim_window_title)[0]
    window.activate()
    window.moveTo(0, 0)
    window.resizeTo(732, 596)
    logger.change_status("Done orientating Memu launcher")


def get_launcher_path():
    return os.path.join(
        get_memu_path(),
        "MEmuConsole.exe",
    )


#### making and configuring VMs


def rename_first_vm():
    print("Renaming first VM")
    pmc.rename_vm(vm_index=0, new_name="(pyclashbot)")


def configure_vm(logger: Logger, vm_index):

    logger.change_status("Configuring VM")

    # see https://pymemuc.readthedocs.io/pymemuc.html#the-vm-configuration-keys-table

    configuration: dict[str, str] = {
        "start_window_mode": "2",  # custom window position
        "win_x": "0",
        "win_y": "0",
        "win_scaling_percent2": "100",  # 100% scaling
        "is_customed_resolution": "1",
        "resolution_width": "419",
        "resolution_height": "633",
        "vbox_dpi": "160",
        "fps": "30",
        "enable_audio": "0",
        "name": "pyclashbot",
    }

    for key, value in configuration.items():
        pmc.set_configuration_vm(key, value, vm_index=vm_index)

    rename_first_vm()


def create_vm(logger: Logger):

    # create a vm named pyclashbot
    logger.change_status("VM not found, creating VM...")
    vm_index = pmc.create_vm()
    while vm_index == -1:  # handle when vm creation fails
        vm_index = pmc.create_vm()
    # configure_vm(logger, vm_index)
    # rename the vm to pyclashbot
    pmc.rename_vm(vm_index, new_name="pyclashbot")
    logger.change_status("VM created")
    return vm_index


def check_for_vm(logger: Logger) -> int:
    """Check for a vm named pyclashbot, create one if it doesn't exist

    Args:
        logger (Logger): Logger object

    Returns:
        int: index of the vm
    """

    # get list of vms on machine
    vms: list[VMInfo] = pmc.list_vm_info()

    # sorted by index, lowest to highest
    vms.sort(key=lambda x: x["index"])

    # get the indecies of all vms named pyclashbot
    vm_indices: list[int] = [vm["index"] for vm in vms if vm["title"] == "pyclashbot"]

    # delete all vms except the lowest index, keep looping until there is only one
    while len(vm_indices) > 1:
        # as long as no exception is raised, this while loop should exit on first iteration
        for vm_index in vm_indices[1:]:
            try:
                pmc.delete_vm(vm_index)
                vm_indices.remove(vm_index)
            except PyMemucError as err:
                logger.error(str(err))
                # don't raise error, just continue to loop until its deleted
                # raise err # if program hangs on deleting vm then uncomment this line

    # return the index. if no vms named pyclashbot exist, create one.
    return vm_indices[0] if vm_indices else create_vm(logger)


def start_vm(logger: Logger):
    # Method for starting the memu client
    logger.change_status("Starting Memu Client")
    vm_index = check_for_vm(logger)
    configure_vm(logger, vm_index)
    logger.change_status("Starting VM...")
    pmc.start_vm(vm_index=vm_index)
    orientate_memu()
    # move_window_to_top_left("pyclashbot")
    logger.change_status("VM Started")
    return vm_index


def close_everything_memu():
    name_list = [
        "MEmuConsole.exe",
        "MEmu.exe",
        "MEmuHeadless.exe",
    ]

    pythoncom.CoInitialize()
    c = wmi.WMI()
    print("Entered close_everything_memu()")
    for process in c.Win32_Process():
        try:
            if process.name in name_list:
                print("Closing process", process.name)
                process.Terminate()
        except Exception as e:
            print("Couldnt close process", process.name)
            print("This error occured:", e)
    print("Exiting close_everything_memu(). . .")


first_run = True


#### interacting with the vm


def start_clash_royale(logger: Logger, vm_index):


    # using pymemuc check if clash royale is installed
    apk_base_name = "com.supercell.clashroyale"

    # get list of installed apps
    installed_apps = pmc.get_app_info_list_vm(vm_index=vm_index)

    # check list of installed apps for names containing base name
    found = [app for app in installed_apps if apk_base_name in app]

    if not found:
        # notify user that clash royale is not installed, program will exit
        logger.change_status(
            "Clash royale is not installed. Please install it and restart"
        )
        show_clash_royale_setup_gui()

    # start clash royale
    pmc.start_app_vm(apk_base_name, vm_index)
    logger.change_status("Clash Royale started")


def skip_ads( vm_index):

    # Method for skipping the memu ads that popip up when you start memu

    print("Skipping ads")
    for _ in range(4):
        pmc.trigger_keystroke_vm("home", vm_index=vm_index)
        time.sleep(1)


def orientate_memu():
    """Method for orientating Memu client"""
    try:
        window_memu = pygetwindow.getWindowsWithTitle("MEmu")[0]
        window_memu.minimize()
        window_memu.restore()

        time.sleep(0.2)
        try:
            window_memu.moveTo(0, 0)
        except pygetwindow.PyGetWindowException:
            print("Had trouble moving MEmu window.")
        time.sleep(0.2)
        try:
            window_memu.resizeTo(460, 680)
        except pygetwindow.PyGetWindowException:
            print("Had trouble resizing MEmu window")
    except Exception:
        print("Couldnt orientate MEmu")


def wait_for_pyclashbot_window():
    print("Waiting for PyClashBot Memu client window to open")

    loops = 0
    while len(pygetwindow.getWindowsWithTitle("(pyClashBot)")) == 0:
        loops += 1
        print(
            "Still waiting for PyClashBot Memu client window to open..." + str(loops)
        )
        if loops > 25:
            return "restart"
        time.sleep(1)
    print("PyClashBot Memu client window found open.")
    time.sleep(2)


#### copy of clashmain's wait_for_clash_main_menu methods
def wait_for_clash_main_menu(logger):
    logger.change_status("Waiting for clash main menu")
    waiting = not check_if_on_clash_main_menu()

    loops = 0
    while waiting:
        # loop count
        loops += 1
        if loops > 25:
            logger.change_status("Looped through getting to clash main too many times")
            print(
                "wait_for_clash_main_menu() took too long waiting for clash main. Restarting."
            )
            return "restart"

        # wait 1 sec
        time.sleep(1)

        # click dead space
        click(32, 364)

        # check if stuck on trophy progression page
        if check_if_stuck_on_trophy_progression_page():
            time.sleep(1)
            click(210, 621)

        # check if still waiting
        waiting = not check_if_on_clash_main_menu()

    logger.change_status("Done waiting for clash main menu")


def check_if_stuck_on_trophy_progression_page():
    iar = numpy.asarray(screenshot())
    pix_list = [
        # iar[620][225],
        iar[625][230],
        iar[630][238],
        iar[635][245],
    ]

    return all(pixel_is_equal(pix, [85, 177, 255], tol=45) for pix in pix_list)


def check_if_on_clash_main_menu():
    if not check_for_gem_logo_on_main():
        # print("gem fail")
        return False

    if not check_for_blue_background_on_main():
        # print("blue fail")
        return False

    if not check_for_friends_logo_on_main():
        # print("friends logo")
        return False

    if not check_for_gold_logo_on_main():
        # print("gold logo")
        return False
    return True


def check_for_gem_logo_on_main():
    # Method to check if the clash main menu is on screen
    iar = numpy.array(screenshot())

    pix_list = [
        iar[46][402],
        iar[52][403],
        iar[48][410],
    ]

    for pix in pix_list:
        return bool(pixel_is_equal(pix, [75, 180, 35], tol=45))


def check_for_blue_background_on_main():
    # Method to check if the clash main menu is on screen
    iar = numpy.array(screenshot())

    pix_list = [
        iar[350][3],
        iar[360][6],
        iar[368][7],
        iar[372][9],
    ]

    for pix in pix_list:
        return bool(pixel_is_equal(pix, [9, 69, 119], tol=45))


def check_for_gold_logo_on_main():
    # Method to check if the clash main menu is on screen
    iar = numpy.array(screenshot())

    pix_list = [
        iar[48][299],
        iar[52][300],
        iar[44][302],
        iar[49][297],
    ]
    color = [201, 177, 56]

    for pix in pix_list:
        return bool(pixel_is_equal(pix, color, tol=85))


def check_for_friends_logo_on_main():
    # Method to check if the clash main menu is on screen
    iar = numpy.array(screenshot())

    pix_list = [
        iar[90][269],
        iar[105][265],
        iar[103][272],
        iar[89][270],
        iar[107][266],
    ]
    color = [177, 228, 252]

    # pixel check
    for pix in pix_list:
        return bool(pixel_is_equal(pix, color, tol=65))
    return False


#### extra methods relating to launcher


def wait_for_memu_loading_screen():
    loops = 0
    while check_if_pixels_indicate_memu_loading_screen():
        loops += 1
        print("Waiting for memu loading screen", loops)
        time.sleep(1)
        if loops > 40:
            print(
                "wait_for_memu_loading_screen() in launcher.py loops > 40 so returning restart"
            )
            return "restart"
    print("Done waiting for memu loading screen")


def check_if_pixels_indicate_memu_loading_screen():
    iar = numpy.asarray(screenshot())
    pixel = iar[664][7]
    color = [0, 255, 204]
    if pixel_is_equal(pixel, color, tol=45):
        return True
    return False


def wait_for_black_memu_screen():
    loops = 0
    while check_if_memu_screen_is_black():
        loops += 1
        if loops > 50:
            print(
                "wait_for_black_memu_screen() in launcher.py loops > 50 so returning restart"
            )
            return "restart"
        print("Waiting for black screen")
        time.sleep(1)


def check_if_memu_screen_is_black():
    iar = numpy.asanyarray(screenshot())
    pix_list = [
        iar[120][75],
        iar[450][250],
        iar[545][95],
        iar[115][290],
    ]
    color_black = [0, 0, 0]
    for pix in pix_list:
        if not pixel_is_equal(pix, color_black, tol=45):
            return False
    return True<|MERGE_RESOLUTION|>--- conflicted
+++ resolved
@@ -29,7 +29,6 @@
     # click start
     # use pymemuc to skip ads then start clash
 
-
     logger.change_status("Closing everything Memu related. . .")
     # stop all vms
     close_everything_memu()
@@ -49,13 +48,8 @@
     click(550, 140)
 
     # wait for the window to appear
-<<<<<<< HEAD
     if wait_for_pyclashbot_window(logger) == "restart":
         return restart_memu(logger)
-=======
-    logger.change_status("Waiting for Memu client loading sequence. . .")
-    wait_for_pyclashbot_window()
->>>>>>> 02dcf6e7
 
     if wait_for_black_memu_screen() == "restart":
         return restart_memu(logger)
@@ -73,7 +67,7 @@
         time.sleep(1)
 
     # skip ads using pymemuc
-    skip_ads( vm_index=0)
+    skip_ads(vm_index=0)
 
     # start clash using pymemuc
     start_clash_royale(logger, vm_index=0)
@@ -253,7 +247,6 @@
 
 def start_clash_royale(logger: Logger, vm_index):
 
-
     # using pymemuc check if clash royale is installed
     apk_base_name = "com.supercell.clashroyale"
 
@@ -275,7 +268,7 @@
     logger.change_status("Clash Royale started")
 
 
-def skip_ads( vm_index):
+def skip_ads(vm_index):
 
     # Method for skipping the memu ads that popip up when you start memu
 
@@ -312,9 +305,7 @@
     loops = 0
     while len(pygetwindow.getWindowsWithTitle("(pyClashBot)")) == 0:
         loops += 1
-        print(
-            "Still waiting for PyClashBot Memu client window to open..." + str(loops)
-        )
+        print("Still waiting for PyClashBot Memu client window to open..." + str(loops))
         if loops > 25:
             return "restart"
         time.sleep(1)
