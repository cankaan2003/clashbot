import time
from typing import Any

from pymemuc import PyMemuc

from pyclashbot.interface import show_clash_royale_setup_gui
from pyclashbot.utils import setup_memu

launcher_path = setup_memu()  # setup memu, install if necessary
pmc = PyMemuc()


def configure_vm(logger, vm_index):
    logger.change_status("Configuring VM")
    pmc.set_configuration_vm(
        "is_customed_resolution", "1", vm_index=vm_index
    )  # yes custom res
    pmc.set_configuration_vm("resolution_width", "419", vm_index=vm_index)
    pmc.set_configuration_vm("resolution_height", "633", vm_index=vm_index)  # res
    pmc.set_configuration_vm("vbox_dpi", "160", vm_index=vm_index)  # dpi
    pmc.set_configuration_vm(
        "start_window_mode", "1", vm_index=vm_index
    )  # remember position
    pmc.set_configuration_vm("win_x", "0", vm_index=vm_index)
    pmc.set_configuration_vm("win_y", "0", vm_index=vm_index)
    pmc.set_configuration_vm("enable_audio", "0", vm_index=vm_index)
    pmc.set_configuration_vm("fps", "30", vm_index=vm_index)


def create_vm(logger):
    # create a vm named pyclashbot
    logger.change_status("VM not found, creating VM...")
    vm_index = pmc.create_vm()
    # configure_vm(logger, vm_index)
    # rename the vm to pyclashbot
    pmc.rename_vm(vm_index, new_name="pyclashbot")
    logger.change_status("VM created")
    return vm_index


def check_for_vm(logger):
    # get list of vms on machine
    vms: list[dict[str, Any]] = pmc.list_vm_info()  # type: ignore

    # find vm named pyclashbot
    found = any(vm["title"] == "pyclashbot" for vm in vms)

    return (
        next(vm["index"] for vm in vms if vm["title"] == "pyclashbot")
        if found
        else create_vm(logger)
    )


def start_vm(logger):
    # Method for starting the memu client
    logger.change_status("Starting Memu Client")
    vm_index = check_for_vm(logger)
    configure_vm(logger, vm_index)
    logger.change_status("Starting VM...")
    pmc.start_vm(vm_index=vm_index)
    logger.change_status("VM Started")
<<<<<<< HEAD
    move_window_to_top_left("pyclashbot")
=======
    # move_window_to_top_left("pyclashbot")

>>>>>>> 2d825cef
    return vm_index


def restart_and_open_clash(logger):
    # Method for restarting Memu, opening clash, and
    # waiting for the clash main menu to appear.

    # get list of running vms on machine
    vms: list[dict[str, Any]] = pmc.list_vm_info(running=True)  # type: ignore

    # stop any vms named pyclashbot
    for vm in vms:
        if vm["title"] == "pyclashbot":
            pmc.stop_vm(vm["index"])

    # orientate_terminal()

    # Open the Memu Multi Manager
    logger.change_status("Opening MEmu launcher")
    vm_index = start_vm(logger)
    time.sleep(10)

    skip_ads(logger, vm_index)
    start_clash_royale(logger, vm_index)

    time.sleep(3)

    # increment restart counter
    logger.add_restart()


def start_clash_royale(logger, vm_index):
    logger.change_status("Finding Clash Royale...")

    # using pymemuc check if clash royale is installed
    apk_base_name = "com.supercell.clashroyale"

    # get list of installed apps
    installed_apps = pmc.get_app_info_list_vm(vm_index=vm_index)

    # check list of installed apps for names containing base name
    found = [app for app in installed_apps if apk_base_name in app]

    if not found:
        # notify user that clash royale is not installed, program will exit
        logger.change_status(
            "Clash royale is not installed. Please install it and restart"
        )
        show_clash_royale_setup_gui()

    # start clash royale
    pmc.start_app_vm(apk_base_name, vm_index)
    logger.change_status("Clash Royale started")


def skip_ads(logger, vm_index):
    # Method for skipping the memu ads that popip up when you start memu

    logger.change_status("Skipping ads")
    for _ in range(4):
        pmc.trigger_keystroke_vm("home", vm_index=vm_index)
        time.sleep(1)


def close_vm(logger, vm_index):
    # Method to close memu
    logger.change_status("Closing VM")
    pmc.stop_vm(vm_index)
    logger.change_status("VM closed")


# method to move a given window to the top left of the screen
# def move_window_to_top_left(window_name):
#     # print("Moving", window_name, "to top left")
#     try:
#         window = pygetwindow.getWindowsWithTitle(window_name)[0]
#     except:
#         print("Window not found")
#         return
#     # print(window)
#     window.moveTo(0, 0)<|MERGE_RESOLUTION|>--- conflicted
+++ resolved
@@ -60,12 +60,8 @@
     logger.change_status("Starting VM...")
     pmc.start_vm(vm_index=vm_index)
     logger.change_status("VM Started")
-<<<<<<< HEAD
-    move_window_to_top_left("pyclashbot")
-=======
     # move_window_to_top_left("pyclashbot")
 
->>>>>>> 2d825cef
     return vm_index
 
 
