
import code
import os
import random
import sys
import time
from itertools import cycle

import numpy
import pygetwindow
import pyperclip
import PySimpleGUI as sg
from matplotlib import pyplot as plt

from pyclashbot.account import switch_accounts_to
from pyclashbot.auto_update import auto_update
from pyclashbot.battlepass import check_if_can_collect_bp, collect_bp
from pyclashbot.board_scanner import find_enemy_2
from pyclashbot.card_mastery import (check_if_has_mastery_rewards,
                                     collect_mastery_rewards)
from pyclashbot.chest import check_if_has_chest_unlocking, open_chests
from pyclashbot.client import check_quit_key_press
from pyclashbot.configuration import create_config_file, load_user_config
from pyclashbot.donate import click_donates, getto_donate_page
from pyclashbot.fight import (check_if_past_game_is_win, fight_with_deck_list,
                              leave_end_battle_window, start_2v2,
                              wait_for_battle_start)
from pyclashbot.launcher import (initialize_client,
                                 orientate_memu_multi,
                                 restart_client)
from pyclashbot.logger import Logger
from pyclashbot.request import (check_if_can_request,
                                request_from_clash_main_menu)
from pyclashbot.state import (check_if_in_a_clan_from_main, check_if_in_battle,
                              check_if_on_clash_main_menu, open_clash,
                              return_to_clash_main_menu,
                              wait_for_clash_main_menu)
from pyclashbot.upgrade import getto_card_page, upgrade_cards_from_main_2


create_config_file()
user_settings = load_user_config()
ssids = cycle(user_settings['selected_accounts'])
launcher_path=cycle(user_settings['MEmu_Multi_launcher_path'])


def main_gui():
    out_text=""
    out_text=out_text+"Py-ClashBot\n"
    out_text=out_text+"Matthew Miglio ~May 2022\n\n"
    out_text=out_text+"Py-ClashBot can farm gold, chests, card mastery and battlepass\n"
    out_text=out_text+"progress by farming 2v2 matches with random teammates.\n\n"

    sg.theme('Material2')
    # defining various things that r gonna be in the gui.
    layout = [
        [sg.Text(out_text)],
        [
        sg.Checkbox('Fight',default=False,key="-Fight-in-"),
        sg.Checkbox('Requesting', default=False, key="-Requesting-in-"),
        sg.Checkbox('Donating',default=False,key="-Donating-in-"),
        sg.Checkbox('Upgrade_cards',default=False,key="-Upgrade_cards-in-"),
        sg.Checkbox('Battlepass_reward_collection', default=False, key="-Battlepass_reward_collection-in-"),
        sg.Checkbox('Card_mastery_collection', default=False, key="-Card_mastery_collection-in-"),
        ],
        # buttons
        [sg.Button('Start'), sg.Button('Help'), sg.Button('Donate')]
    ]
    window = sg.Window('PY-ClashBot', layout)

    # run the gui
    while True:
        event, values = window.read()

        #if window close or exit button click
        if event == sg.WIN_CLOSED or event == 'Exit':
            break

        jobs=[]
        if values["-Fight-in-"]:
            jobs.append("Fight")
        if values["-Requesting-in-"]:
            jobs.append("Request")
        if values["-Donating-in-"]:
            jobs.append("Donate")
        if values["-Upgrade_cards-in-"]:
            jobs.append("Upgrade_cards")
        if values["-Battlepass_reward_collection-in-"]:
            jobs.append("Collect_battlepass_rewards")
        if values["-Card_mastery_collection-in-"]:
            jobs.append("Collect_mastery_rewards")
<<<<<<< HEAD

        print(jobs)

    window.close()


=======
        
        if event == 'Start':
            main_loop(jobs)
            window.close()
    window.close()
    
    
>>>>>>> e4cd2c15


def main_loop(jobs):
    # # user vars
    # # these will be specified thru the GUI, but these are the placeholders for
    # # now.
    # card_to_request = "giant"
    # ssids = cycle([1, 2])  # change to which account positions to use
    # enable_donate = True
    # enable_card_mastery_collection = True
    # enable_battlepass_collection = True
    # enable_request = True
    # enable_card_upgrade = True
    # enable_program_auto_update = True

    # loop vars
    # *not user vars, do not change*
    logger = Logger()
    ssid = next(ssids)
    state = "restart"
    loop_count = 0

    while True:
        # will be true if installed update, needs feature to restart program
        installed_update = auto_update(
        ) if user_settings['enable_program_auto_update'] else False
        logger.log(f"loop count: {loop_count}")
<<<<<<< HEAD


        if state == "restart":
=======
        
        if (state == "restart"):
>>>>>>> e4cd2c15
            state = restart_state(logger)
        if (state == "clash_main"):
            state = clash_main_state(logger, ssid)
        if (state == "request")and("Request" in jobs):
            state = request_state(logger, user_settings['card_to_request'], user_settings['enable_request'])
        if (state == "donate")and("Donate" in jobs):
            state = donate_state(logger, user_settings['enable_donate'])
        if (state == "upgrade")and("Upgrade_cards" in jobs):
            state = upgrade_state(logger, user_settings['enable_card_upgrade'])
        if (state == "battlepass")and("Collect_battlepass_rewards" in jobs):
            state = battlepass_state(logger, user_settings['enable_battlepass_collection'])
        if (state == "card_mastery_collection")and("Collect_mastery_rewards" in jobs):
            state = card_mastery_collection_state(logger, ['enable_card_mastery_collection'])
        if (state == "start_fight")and("Fight" in jobs):
            state = start_fight_state(logger)
        if (state == "fighting"):
            state = fighting_state(logger)
        if (state == "post_fight"):
            ssid, state = post_fight_state(logger, ssids)
        
        loop_count += 1
        user_settings = load_user_config()
        time.sleep(0.2)







def open_MMIM_state(logger,MMIM_path):
    logger.log("open_MMIM_state")

    #open MMeu



def open_MEmu_state(logger):
    logger.log("STATE=open_MEmu_state")

    #open MEmu by clicking start button in MEmu
    pass

def open_clash_state(logger):
    logger.log("STATE=open_clash_state")


def post_fight_state(logger, ssids):
    logger.log("STATE=post_fight")
    logger.log("Back on clash main")
    if check_if_past_game_is_win(logger):
        logger.log("Last game was a win")
        logger.add_win()
    else:
        logger.log("Last game was a loss")
        logger.add_loss()
        # switch accounts feature

    ssid = next(ssids)
    log = "Next account is: " + str(ssid)
    logger.log(log)
    state = "clash_main"
    return ssid, state


def fighting_state(logger):
    logger.log("-----STATE=fighting-----")
    time.sleep(7)
    fightloops = 0
    while (check_if_in_battle()) and (fightloops < 100):
        check_quit_key_press()
        log = "Plays: " + str(fightloops)
        logger.log(log)
        logger.log("Scanning field.")
        enemy_troop_position = find_enemy_2()
        if enemy_troop_position is not None:
            logger.log(
                f"New enemy position alg found enemy coord to be around {enemy_troop_position[0]},{enemy_troop_position[1]}")
        logger.log("Choosing play.")
        fight_with_deck_list(enemy_troop_position)
        fightloops = fightloops + 1
    logger.log("Battle must be finished")
    time.sleep(10)
    leave_end_battle_window(logger)
    wait_for_clash_main_menu(logger)
    state = "post_fight"
    return state


def start_fight_state(logger):
    logger.log("-----STATE=start_fight-----")
    return_to_clash_main_menu()
    if start_2v2(logger) == "quit":
        # if couldnt find quickmatch button
        logger.log("Had problems finding 2v2 quickmatch button.")
        state = "restart"
    else:
        # if could find the quickmatch button
        if wait_for_battle_start(logger) == "quit":
            # if waiting for battle takes too long
            logger.log(
                "Waited too long for battle start. Restarting")
            state = "restart"
        else:
            # if battle started before wait was too long
            logger.log(
                "Battle has begun. Passing to fighting state")
            state = "fighting"
    return state


def upgrade_state(logger, enable_card_upgrade):
    if not enable_card_upgrade:
        logger.log(
            "Card upgrade is disabled. Passing to card_mastery_collection state.")
        state = "card_mastery_collection"
        return state

    logger.log("-----STATE=upgrade-----")
    # only run upgrade a third of the time because its fucking slow as shit
    # but what can u do yk?
    return_to_clash_main_menu()
    time.sleep(1)
    upgrade_cards_from_main_2(logger)
    time.sleep(1)
    return_to_clash_main_menu()
    logger.log("Finished with upgrading. Passing to card_mastery_collection state")
    state = "card_mastery_collection"
    return state


def card_mastery_collection_state(logger, enable_card_mastery_collection):
    if not enable_card_mastery_collection:
        logger.log(
            "Card_mastery_collection is disabled. Passing to battlepass collection state.")

    logger.log("Getting to card page")
    getto_card_page(logger)
    logger.log("Checking if mastery rewards are available.")
    if check_if_has_mastery_rewards():
        logger.log(
            "Mastery rewards are available. Running mastery collection alg.")
        collect_mastery_rewards(logger)
    logger.log("No mastery rewards are available.")
    logger.log(
        "Done with card mastery collection. Passing to battlepass collection state.")
    state = "battlepass"
    return state


def donate_state(logger, enable_donate):
    if not enable_donate:
        do_upgrade = 1 == random.randint(1, 3)
        if do_upgrade:
            logger.log("Donate is disabled. Passing to upgrade state")
            return "upgrade"
        else:
            logger.log("Donate is disabled. Passing to start_fight state")
            return "start_fight"

    logger.log("-----STATE=donate-----")
    logger.log("Checking if in a clan")
    time.sleep(2)
    do_upgrade = 1 == random.randint(1, 3)
    if check_if_in_a_clan_from_main(logger):
        logger.log("Starting donate alg.")
        time.sleep(2)
        if getto_donate_page(logger) == "quit":
            # if failed to get to clan chat page
            logger.log("Failed to get to clan chat page. Restarting")
            state = "restart"
        else:
            # if got to clan chat page
            logger.log(
                "Successfully got to clan chat page. Starting donate alg")
            click_donates(logger)
            if do_upgrade:
                logger.log("Done with donating. Passing to upgrade state")
                state = "upgrade"
            else:
                logger.log("Done with donating. Passing to start_fight state")
                state = "start_fight"
    else:
        logger.log("You're not in a clan. Skipping donate.")
        if do_upgrade:
            logger.log("Passing to upgrade state")
            state = "upgrade"
        else:
            logger.log("Passing to start_fight state")
            state = "start_fight"
    return state


def request_state(logger, card_to_request, enable_request=True):
    if not enable_request:
        logger.log("Request is disabled. Passing to donate state.")
        return "donate"

    logger.log("-----STATE=request-----")
    logger.log("Trying to get to donate page")
    if getto_donate_page(logger) == "quit":
        # if failed to get to clan chat page
        logger.log("Failed to get to clan chat page. Restarting")
        state = "restart"
    else:
        # if got to clan chat page
        log = "Trying to request " + str(card_to_request) + "."
        logger.log(log)
        if request_from_clash_main_menu(
                card_to_request, logger) == "quit":
            # if request failed
            log = "Failed to request " + str(card_to_request) + "."
            logger.log(log)
        logger.log("Done with requesting. Passing to donate state.")
        return_to_clash_main_menu()
        time.sleep(2)
        state = "donate"
    return state


def clash_main_state(logger, ssid):
    logger.log("-----STATE=clash_main-----")
    # account switch
    logger.log("Logging in to the correct account")
    if switch_accounts_to(logger, ssid) == "quit":
        # if switching accounts fails
        logger.log("Failed to switch accounts. Restarting")
        state = "restart"
    else:
        # if switching accounts works
        logger.log("Successfully switched accounts.")
        # open chests
        if check_if_on_clash_main_menu():
            logger.log(
                "Checking if a chest is being unlocked right now.")
            if not check_if_has_chest_unlocking():
                logger.log(
                    "Found no unlocking symbols. Opening chests.")
                open_chests(logger)
                time.sleep(2)
            logger.log("Checking if can request.")
            if check_if_can_request(logger):
                logger.log("Can request. Passing to request state.")
                state = "request"
            else:
                logger.log(
                    "Cannot request. Skipping request and passing to donate state.")
                state = "donate"
        else:
            logger.log("Not on clash main. Restarting.")
            state = "restart"
    return state


def restart_state(logger):
    logger.log("-----STATE=restart-----")
    logger.log("restart time loop")
    logger.log("Restarting menu client")
    orientate_window()
    time.sleep(0.2)
    orientate_memu_multi()
    time.sleep(0.2)
    orientate_bot_window(logger)
    time.sleep(0.2)
    restart_client(logger)
    if open_clash(logger) == "quit":
        state = "restart"
    else:
        if check_if_on_clash_main_menu():
            state = "clash_main"
        else:
            state = "restart"
    return state


def battlepass_state(logger, enable_battlepass_collection):
    if not enable_battlepass_collection:
        logger.log(
            "Battlepass collection is disabled. Passing to start_fight state.")

    logger.log("-----STATE=battlepass-----")
    logger.log("Handling battlepass rewards")
    if check_if_can_collect_bp():
        # if we can collect rewards
        logger.log("Battlepass rewards are available.")
        collect_bp(logger)
    else:
        logger.log("Battlepass rewards are unavailable. Continuing to a fight.")
    state = "start_fight"
    return state








def end_loop():
    print("Press ctrl-c to close the program.")
    try:
        while True:
            pass
    except KeyboardInterrupt:
        sys.exit()


if __name__ == "__main__":
    try:
        main_gui()
    finally:
        end_loop()<|MERGE_RESOLUTION|>--- conflicted
+++ resolved
@@ -89,22 +89,13 @@
             jobs.append("Collect_battlepass_rewards")
         if values["-Card_mastery_collection-in-"]:
             jobs.append("Collect_mastery_rewards")
-<<<<<<< HEAD
-
-        print(jobs)
-
-    window.close()
-
-
-=======
-        
+
         if event == 'Start':
             main_loop(jobs)
-            window.close()
+        window.close()
     window.close()
-    
-    
->>>>>>> e4cd2c15
+
+
 
 
 def main_loop(jobs):
@@ -132,14 +123,8 @@
         installed_update = auto_update(
         ) if user_settings['enable_program_auto_update'] else False
         logger.log(f"loop count: {loop_count}")
-<<<<<<< HEAD
-
-
-        if state == "restart":
-=======
-        
+
         if (state == "restart"):
->>>>>>> e4cd2c15
             state = restart_state(logger)
         if (state == "clash_main"):
             state = clash_main_state(logger, ssid)
@@ -159,7 +144,7 @@
             state = fighting_state(logger)
         if (state == "post_fight"):
             ssid, state = post_fight_state(logger, ssids)
-        
+
         loop_count += 1
         user_settings = load_user_config()
         time.sleep(0.2)
