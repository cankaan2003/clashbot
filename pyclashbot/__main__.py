--- conflicted
+++ resolved
@@ -331,14 +331,15 @@
     if card_placement is None:
         print("Found nothing giving random coord")
         card_placement=random_placement_coord_maker()
+        y_coord=card_placement[1]
     else:
         print("Placing card on where I found a troop")
-        y_coord = card_placement[1] - 30
+        y_coord = min(card_placement[1] - 30,0)
         
     pyautogui.moveTo(x=card_pick[0], y=card_pick[1], duration=fight_duration)
     pyautogui.click()
     pyautogui.moveTo(
-        x=card_placement[0], y=y_coord, duration=fight_duration)
+        x=card_placement[0], y_coord, duration=fight_duration)
     pyautogui.click()
     check_quit_key_press()
 
@@ -741,53 +742,6 @@
 
         # plt.show()
 
-<<<<<<< HEAD
-        # orientate_memu_multi()
-        # time.sleep(1)
-        # restart_client(duration)
-        # orientate_window()
-        # if check_if_on_clash_main_menu():
-        #     logger.log("We're on the main menu")
-        #     time.sleep(1)
-        #     logger.log("Handling chests")
-        #     time.sleep(1)
-        #     open_chests(duration)
-        #     time.sleep(3)
-        #     logger.log("Checking if can request")
-        #     time.sleep(1)
-        #     if check_if_can_request():
-        #         logger.log("Can request. Requesting giant")
-        #         time.sleep(1)
-        #         request_from_clash_main_menu(duration)
-        #     else:
-        #         logger.log("Request is unavailable")
-        #     logger.log("Checking if can donate")
-        #     time.sleep(1)
-        #     getto_donate_page(duration)
-        #     click_donates(duration)
-        # else:
-        #     logger.log("not on clash main menu")
-        # logger.log("Handled chests and requests. Gonna start a battle")
-        # time.sleep(1)
-        # start_2v2(duration)
-        # logger.add_fight()
-        # wait_for_battle_start()
-        # fightloops = 0
-        # while not check_if_exit_battle_button_exists():
-        #     fightloops += 1
-        #     logger.log(f"fightloop: {fightloops}")
-        #     fight_in_2v2(fight_duration)
-        #     if fightloops > 100:
-        #         break
-        # leave_end_battle_window(duration)
-        # time.sleep(5)
-        # if check_if_past_game_is_win(duration):
-        #     logger.log("Last game was a win")
-        #     logger.add_win()
-        # else:
-        #     logger.log("Last gane was a loss")
-        #     logger.add_loss()
-=======
         orientate_memu_multi()
         time.sleep(1)
         restart_client(duration)
@@ -833,7 +787,6 @@
         else:
             logger.log("Last gane was a loss")
             logger.add_loss()
->>>>>>> ef983662
 
 
 if __name__ == "__main__":
