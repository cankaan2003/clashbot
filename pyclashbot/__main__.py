
import os
import random
import sys
import time
import pygetwindow
from itertools import cycle

import numpy
from matplotlib import pyplot as plt

from pyclashbot.account import switch_accounts_to
from pyclashbot.auto_update import auto_update
from pyclashbot.battlepass import check_if_can_collect_bp, collect_bp
from pyclashbot.board_scanner import find_enemy_2
from pyclashbot.card_mastery import (check_if_has_mastery_rewards,
                                     collect_mastery_rewards)
from pyclashbot.chest import check_if_has_chest_unlocking, open_chests
from pyclashbot.client import (check_quit_key_press)
from pyclashbot.configuration import load_user_settings
from pyclashbot.donate import click_donates, getto_donate_page
from pyclashbot.fight import (check_if_past_game_is_win, fight_with_deck_list,
                              leave_end_battle_window, 
                              start_2v2, wait_for_battle_start)
from pyclashbot.launcher import orientate_bot_window, orientate_memu_multi, orientate_window, restart_client
from pyclashbot.logger import Logger
from pyclashbot.request import (check_if_can_request,
                                request_from_clash_main_menu)
from pyclashbot.state import (check_if_in_a_clan_from_main, check_if_in_battle,
                              check_if_on_clash_main_menu, 
                              open_clash, return_to_clash_main_menu,
                              wait_for_clash_main_menu)
from pyclashbot.upgrade import getto_card_page, upgrade_cards_from_main_2




def open_MMIM_state(logger,MMIM_path):
    logger.log("open_MMIM_state")

    #open MMeu 



def open_MEmu_state(logger):
    logger.log("STATE=open_MEmu_state")
    
    #open MEmu by clicking start button in MEmu
    pass

def open_clash_state(logger):
    logger.log("STATE=open_clash_state")


def post_fight_state(logger, ssids):
    logger.log("STATE=post_fight")
    logger.log("Back on clash main")
    if check_if_past_game_is_win(logger):
        logger.log("Last game was a win")
        logger.add_win()
    else:
        logger.log("Last game was a loss")
        logger.add_loss()
        # switch accounts feature

    ssid = next(ssids)
    log = "Next account is: " + str(ssid)
    logger.log(log)
    state = "clash_main"
    return ssid, state


def fighting_state(logger):
    logger.log("-----STATE=fighting-----")
    time.sleep(7)
    fightloops = 0
    while (check_if_in_battle()) and (fightloops < 100):
        check_quit_key_press()
        log = "Plays: " + str(fightloops)
        logger.log(log)
        logger.log("Scanning field.")
        enemy_troop_position = find_enemy_2()
        if enemy_troop_position is not None:
            logger.log(
                f"New enemy position alg found enemy coord to be around {enemy_troop_position[0]},{enemy_troop_position[1]}")
        logger.log("Choosing play.")
        fight_with_deck_list(enemy_troop_position)
        fightloops = fightloops + 1
    logger.log("Battle must be finished")
    time.sleep(10)
    leave_end_battle_window(logger)
    wait_for_clash_main_menu(logger)
    state = "post_fight"
    return state


def start_fight_state(logger):
    logger.log("-----STATE=start_fight-----")
    return_to_clash_main_menu()
    if start_2v2(logger) == "quit":
        # if couldnt find quickmatch button
        logger.log("Had problems finding 2v2 quickmatch button.")
        state = "restart"
    else:
        # if could find the quickmatch button
        if wait_for_battle_start(logger) == "quit":
            # if waiting for battle takes too long
            logger.log(
                "Waited too long for battle start. Restarting")
            state = "restart"
        else:
            # if battle started before wait was too long
            logger.log(
                "Battle has begun. Passing to fighting state")
            state = "fighting"
    return state


def upgrade_state(logger, enable_card_upgrade):
    if not enable_card_upgrade:
        logger.log(
            "Card upgrade is disabled. Passing to card_mastery_collection state.")
        state = "card_mastery_collection"
        return state

    logger.log("-----STATE=upgrade-----")
    # only run upgrade a third of the time because its fucking slow as shit
    # but what can u do yk?
    return_to_clash_main_menu()
    time.sleep(1)
    upgrade_cards_from_main_2(logger)
    time.sleep(1)
    return_to_clash_main_menu()
    logger.log("Finished with upgrading. Passing to card_mastery_collection state")
    state = "card_mastery_collection"
    return state


def card_mastery_collection_state(logger, enable_card_mastery_collection):
    if not enable_card_mastery_collection:
        logger.log(
            "Card_mastery_collection is disabled. Passing to battlepass collection state.")

    logger.log("Getting to card page")
    getto_card_page(logger)
    logger.log("Checking if mastery rewards are available.")
    if check_if_has_mastery_rewards():
        logger.log(
            "Mastery rewards are available. Running mastery collection alg.")
        collect_mastery_rewards(logger)
    logger.log("No mastery rewards are available.")
    logger.log(
        "Done with card mastery collection. Passing to battlepass collection state.")
    state = "battlepass"
    return state


def donate_state(logger, enable_donate):
    if not enable_donate:
        do_upgrade = 1 == random.randint(1, 3)
        if do_upgrade:
            logger.log("Donate is disabled. Passing to upgrade state")
            return "upgrade"
        else:
            logger.log("Donate is disabled. Passing to start_fight state")
            return "start_fight"

    logger.log("-----STATE=donate-----")
    logger.log("Checking if in a clan")
    time.sleep(2)
    do_upgrade = 1 == random.randint(1, 3)
    if check_if_in_a_clan_from_main(logger):
        logger.log("Starting donate alg.")
        time.sleep(2)
        if getto_donate_page(logger) == "quit":
            # if failed to get to clan chat page
            logger.log("Failed to get to clan chat page. Restarting")
            state = "restart"
        else:
            # if got to clan chat page
            logger.log(
                "Successfully got to clan chat page. Starting donate alg")
            click_donates(logger)
            if do_upgrade:
                logger.log("Done with donating. Passing to upgrade state")
                state = "upgrade"
            else:
                logger.log("Done with donating. Passing to start_fight state")
                state = "start_fight"
    else:
        logger.log("You're not in a clan. Skipping donate.")
        if do_upgrade:
            logger.log("Passing to upgrade state")
            state = "upgrade"
        else:
            logger.log("Passing to start_fight state")
            state = "start_fight"
    return state


def request_state(logger, card_to_request, enable_request=True):
    if not enable_request:
        logger.log("Request is disabled. Passing to donate state.")
        return "donate"

    logger.log("-----STATE=request-----")
    logger.log("Trying to get to donate page")
    if getto_donate_page(logger) == "quit":
        # if failed to get to clan chat page
        logger.log("Failed to get to clan chat page. Restarting")
        state = "restart"
    else:
        # if got to clan chat page
        log = "Trying to request " + str(card_to_request) + "."
        logger.log(log)
        if request_from_clash_main_menu(
                card_to_request, logger) == "quit":
            # if request failed
            log = "Failed to request " + str(card_to_request) + "."
            logger.log(log)
        logger.log("Done with requesting. Passing to donate state.")
        return_to_clash_main_menu()
        time.sleep(2)
        state = "donate"
    return state


def clash_main_state(logger, ssid):
    logger.log("-----STATE=clash_main-----")
    # account switch
    logger.log("Logging in to the correct account")
    if switch_accounts_to(logger, ssid) == "quit":
        # if switching accounts fails
        logger.log("Failed to switch accounts. Restarting")
        state = "restart"
    else:
        # if switching accounts works
        logger.log("Successfully switched accounts.")
        # open chests
        if check_if_on_clash_main_menu():
            logger.log(
                "Checking if a chest is being unlocked right now.")
            if not check_if_has_chest_unlocking():
                logger.log(
                    "Found no unlocking symbols. Opening chests.")
                open_chests(logger)
                time.sleep(2)
            logger.log("Checking if can request.")
            if check_if_can_request(logger):
                logger.log("Can request. Passing to request state.")
                state = "request"
            else:
                logger.log(
                    "Cannot request. Skipping request and passing to donate state.")
                state = "donate"
        else:
            logger.log("Not on clash main. Restarting.")
            state = "restart"
    return state


def restart_state(logger):
    logger.log("-----STATE=restart-----")
    logger.log("restart time loop")
    logger.log("Restarting menu client")
    orientate_window()
    time.sleep(0.2)
    orientate_memu_multi()
    time.sleep(0.2)
    orientate_bot_window(logger)
    time.sleep(0.2)
    restart_client(logger)
    if open_clash(logger) == "quit":
        state = "restart"
    else:
        if check_if_on_clash_main_menu():
            state = "clash_main"
        else:
            state = "restart"
    return state


def battlepass_state(logger, enable_battlepass_collection):
    if not enable_battlepass_collection:
        logger.log(
            "Battlepass collection is disabled. Passing to start_fight state.")

    logger.log("-----STATE=battlepass-----")
    logger.log("Handling battlepass rewards")
    if check_if_can_collect_bp():
        # if we can collect rewards
        logger.log("Battlepass rewards are available.")
        collect_bp(logger)
    else:
        logger.log("Battlepass rewards are unavailable. Continuing to a fight.")
    state = "start_fight"
    return state







def main_loop():
    # # user vars
    # # these will be specified thru the GUI, but these are the placeholders for
    # # now.
    # card_to_request = "giant"
    # ssids = cycle([1, 2])  # change to which account positions to use
    # enable_donate = True
    # enable_card_mastery_collection = True
    # enable_battlepass_collection = True
    # enable_request = True
    # enable_card_upgrade = True
    # enable_program_auto_update = True

    user_settings = load_user_settings()
    ssids = cycle(user_settings['selected_accounts'])
<<<<<<< HEAD
    launcher_path=cycle(user_settings['launcher_path'])
=======
    MMIM_path=r"C:\Program Files (x86)\Microvirt\MEmu\MEmuConsole.exe"
>>>>>>> 4fb220fc

    # loop vars
    # *not user vars, do not change*
    logger = Logger()
    ssid = next(ssids)
    state = initialize_client(logger,MMIM_path)
    loop_count = 0

    while True:
        # will be true if installed update, needs feature to restart program
        installed_update = auto_update(
        ) if user_settings['enable_program_auto_update'] else False
        logger.log(f"loop count: {loop_count}")
        
        
        if state == "restart":
            state = restart_state(logger)
        if state == "clash_main":
            state = clash_main_state(logger, ssid)
        if state == "request":
            state = request_state(logger, user_settings['card_to_request'], user_settings['enable_request'])
        if state == "donate":
            state = donate_state(logger, user_settings['enable_donate'])
        if state == "upgrade":
            state = upgrade_state(logger, user_settings['enable_card_upgrade'])
        if state == "start_fight":
            state = start_fight_state(logger)
        if state == "fighting":
            state = fighting_state(logger)
        if state == "post_fight":
            ssid, state = post_fight_state(logger, ssids)
        if state == "battlepass":
            state = battlepass_state(logger, user_settings['enable_battlepass_collection'])
        if state == "card_mastery_collection":
            state = card_mastery_collection_state(logger, ['enable_card_mastery_collection'])

        loop_count += 1
        user_settings = load_user_settings()
        time.sleep(0.2)


def end_loop():
    print("Press ctrl-c to close the program.")
    try:
        while True:
            pass
    except KeyboardInterrupt:
        sys.exit()


if __name__ == "__main__":
    try:
        main_loop()
    finally:
        end_loop()<|MERGE_RESOLUTION|>--- conflicted
+++ resolved
@@ -317,11 +317,7 @@
 
     user_settings = load_user_settings()
     ssids = cycle(user_settings['selected_accounts'])
-<<<<<<< HEAD
     launcher_path=cycle(user_settings['launcher_path'])
-=======
-    MMIM_path=r"C:\Program Files (x86)\Microvirt\MEmu\MEmuConsole.exe"
->>>>>>> 4fb220fc
 
     # loop vars
     # *not user vars, do not change*
