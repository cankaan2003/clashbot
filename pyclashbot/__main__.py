--- conflicted
+++ resolved
@@ -63,23 +63,13 @@
         join("pyclashbot", "reference_images", "clash_logo.png"))
     current_image = refresh_screen()
     coords = compare_images(current_image, reference_image, 0.97)
-<<<<<<< HEAD
-    if coords is not None:
-        pyautogui.moveTo(x=coords[1], y=coords[0], duration=duration)
-        pyautogui.click()
-    else:
-        logger.log("Could not find Clash Royale app")
-        exit()
-    # return coords
-=======
-    
     if coords is None:
         logger.log("Clash logo wasn't found")
         return
     pyautogui.moveTo(x=coords[1], y=coords[0], duration=duration)
     pyautogui.click()
-    #return coords
->>>>>>> ac8cedca
+    # return coords
+
     wait_for_clash_main_menu(duration)
 
 
@@ -343,12 +333,12 @@
     card_placement = look_for_enemy_troops()
     if card_placement is None:
         print("Found nothing giving random coord")
-        card_placement=random_placement_coord_maker()
-        y_coord=card_placement[1]
+        card_placement = random_placement_coord_maker()
+        y_coord = card_placement[1]
     else:
         print("Placing card on where I found a troop")
-        y_coord = min(card_placement[1] - 30,0)
-        
+        y_coord = min(card_placement[1] - 30, 0)
+
     pyautogui.moveTo(x=card_pick[0], y=card_pick[1], duration=fight_duration)
     pyautogui.click()
     pyautogui.moveTo(
@@ -486,6 +476,7 @@
     if coords2 is not None:
         return coords2
 
+
 def click_donates(duration):
     logger.log("clicking the donate buttons if there are any available")
     check_quit_key_press()
@@ -563,7 +554,7 @@
     pyautogui.click()
     time.sleep(5)
     check_quit_key_press()
-    #orientate_window()
+    # orientate_window()
     time.sleep(5)
     check_quit_key_press()
     time.sleep(5)
@@ -672,67 +663,62 @@
 
 def look_for_enemy_troops():
     current_image = refresh_screen()
-    if compare_images(current_image,Image.open(join("pyclashbot","reference_images","ENEMY_TROOP_IMAGES","10_1.png")),0.97) is not None:
-        return compare_images(current_image,Image.open(join("pyclashbot","reference_images","ENEMY_TROOP_IMAGES","10_1.png")),0.97)
-    if compare_images(current_image,Image.open(join("pyclashbot","reference_images","ENEMY_TROOP_IMAGES","11_1.png")),0.97) is not None:
-        return compare_images(current_image,Image.open(join("pyclashbot","reference_images","ENEMY_TROOP_IMAGES","11_1.png")),0.97)
-    if compare_images(current_image,Image.open(join("pyclashbot","reference_images","ENEMY_TROOP_IMAGES","11_2.png")),0.97) is not None:
-        return compare_images(current_image,Image.open(join("pyclashbot","reference_images","ENEMY_TROOP_IMAGES","11_2.png")),0.97)
-    if compare_images(current_image,Image.open(join("pyclashbot","reference_images","ENEMY_TROOP_IMAGES","11_3.png")),0.97) is not None:
-        return compare_images(current_image,Image.open(join("pyclashbot","reference_images","ENEMY_TROOP_IMAGES","11_3.png")),0.97)
-    if compare_images(current_image,Image.open(join("pyclashbot","reference_images","ENEMY_TROOP_IMAGES","11_4.png")),0.97) is not None:
-        return compare_images(current_image,Image.open(join("pyclashbot","reference_images","ENEMY_TROOP_IMAGES","11_4.png")),0.97)
-    if compare_images(current_image,Image.open(join("pyclashbot","reference_images","ENEMY_TROOP_IMAGES","11_5.png")),0.97) is not None:
-        return compare_images(current_image,Image.open(join("pyclashbot","reference_images","ENEMY_TROOP_IMAGES","11_5.png")),0.97)
-    if compare_images(current_image,Image.open(join("pyclashbot","reference_images","ENEMY_TROOP_IMAGES","12_1.png")),0.97) is not None:
-        return compare_images(current_image,Image.open(join("pyclashbot","reference_images","ENEMY_TROOP_IMAGES","12_1.png")),0.97)
-    if compare_images(current_image,Image.open(join("pyclashbot","reference_images","ENEMY_TROOP_IMAGES","12_2.png")),0.97) is not None:
-        return compare_images(current_image,Image.open(join("pyclashbot","reference_images","ENEMY_TROOP_IMAGES","12_2.png")),0.97)
-    if compare_images(current_image,Image.open(join("pyclashbot","reference_images","ENEMY_TROOP_IMAGES","12_3.png")),0.97) is not None:
-        return compare_images(current_image,Image.open(join("pyclashbot","reference_images","ENEMY_TROOP_IMAGES","12_3.png")),0.97)
-    if compare_images(current_image,Image.open(join("pyclashbot","reference_images","ENEMY_TROOP_IMAGES","12_4.png")),0.97) is not None:
-        return compare_images(current_image,Image.open(join("pyclashbot","reference_images","ENEMY_TROOP_IMAGES","12_4.png")),0.97)
-    if compare_images(current_image,Image.open(join("pyclashbot","reference_images","ENEMY_TROOP_IMAGES","12_5.png")),0.97) is not None:
-        return compare_images(current_image,Image.open(join("pyclashbot","reference_images","ENEMY_TROOP_IMAGES","12_5.png")),0.97)
-    if compare_images(current_image,Image.open(join("pyclashbot","reference_images","ENEMY_TROOP_IMAGES","12_6.png")),0.97) is not None:
-        return compare_images(current_image,Image.open(join("pyclashbot","reference_images","ENEMY_TROOP_IMAGES","12_6.png")),0.97)
-    if compare_images(current_image,Image.open(join("pyclashbot","reference_images","ENEMY_TROOP_IMAGES","13_1.png")),0.97) is not None:
-        return compare_images(current_image,Image.open(join("pyclashbot","reference_images","ENEMY_TROOP_IMAGES","13_1.png")),0.97)
-    if compare_images(current_image,Image.open(join("pyclashbot","reference_images","ENEMY_TROOP_IMAGES","13_2.png")),0.97) is not None:
-        return compare_images(current_image,Image.open(join("pyclashbot","reference_images","ENEMY_TROOP_IMAGES","13_2.png")),0.97)
-    if compare_images(current_image,Image.open(join("pyclashbot","reference_images","ENEMY_TROOP_IMAGES","13_3.png")),0.97) is not None:
-        return compare_images(current_image,Image.open(join("pyclashbot","reference_images","ENEMY_TROOP_IMAGES","13_3.png")),0.97)
-    if compare_images(current_image,Image.open(join("pyclashbot","reference_images","ENEMY_TROOP_IMAGES","13_4.png")),0.97) is not None:
-        return compare_images(current_image,Image.open(join("pyclashbot","reference_images","ENEMY_TROOP_IMAGES","13_4.png")),0.97)
-    if compare_images(current_image,Image.open(join("pyclashbot","reference_images","ENEMY_TROOP_IMAGES","13_5.png")),0.97) is not None:
-        return compare_images(current_image,Image.open(join("pyclashbot","reference_images","ENEMY_TROOP_IMAGES","13_5.png")),0.97)
-    if compare_images(current_image,Image.open(join("pyclashbot","reference_images","ENEMY_TROOP_IMAGES","14_1.png")),0.97) is not None:
-        return compare_images(current_image,Image.open(join("pyclashbot","reference_images","ENEMY_TROOP_IMAGES","14_1.png")),0.97)
-    if compare_images(current_image,Image.open(join("pyclashbot","reference_images","ENEMY_TROOP_IMAGES","14_2.png")),0.97) is not None:
-        return compare_images(current_image,Image.open(join("pyclashbot","reference_images","ENEMY_TROOP_IMAGES","14_2.png")),0.97)
-    if compare_images(current_image,Image.open(join("pyclashbot","reference_images","ENEMY_TROOP_IMAGES","14_3.png")),0.97) is not None:
-        return compare_images(current_image,Image.open(join("pyclashbot","reference_images","ENEMY_TROOP_IMAGES","14_3.png")),0.97)
-    if compare_images(current_image,Image.open(join("pyclashbot","reference_images","ENEMY_TROOP_IMAGES","14_4.png")),0.97) is not None:
-        return compare_images(current_image,Image.open(join("pyclashbot","reference_images","ENEMY_TROOP_IMAGES","14_4.png")),0.97)
-    if compare_images(current_image,Image.open(join("pyclashbot","reference_images","ENEMY_TROOP_IMAGES","14_5.png")),0.97) is not None:
-        return compare_images(current_image,Image.open(join("pyclashbot","reference_images","ENEMY_TROOP_IMAGES","14_5.png")),0.97)
-    if compare_images(current_image,Image.open(join("pyclashbot","reference_images","ENEMY_TROOP_IMAGES","14_6.png")),0.97) is not None:
-        return compare_images(current_image,Image.open(join("pyclashbot","reference_images","ENEMY_TROOP_IMAGES","14_6.png")),0.97)
-    if compare_images(current_image,Image.open(join("pyclashbot","reference_images","ENEMY_TROOP_IMAGES","14_7.png")),0.97) is not None:
-        return compare_images(current_image,Image.open(join("pyclashbot","reference_images","ENEMY_TROOP_IMAGES","14_7.png")),0.97)
-    if compare_images(current_image,Image.open(join("pyclashbot","reference_images","ENEMY_TROOP_IMAGES","14_8.png")),0.97) is not None:
-        return compare_images(current_image,Image.open(join("pyclashbot","reference_images","ENEMY_TROOP_IMAGES","14_8.png")),0.97)
-    if compare_images(current_image,Image.open(join("pyclashbot","reference_images","ENEMY_TROOP_IMAGES","14_9.png")),0.97) is not None:
-        return compare_images(current_image,Image.open(join("pyclashbot","reference_images","ENEMY_TROOP_IMAGES","14_9.png")),0.97)
-    if compare_images(current_image,Image.open(join("pyclashbot","reference_images","ENEMY_TROOP_IMAGES","14_10.png")),0.97) is not None:
-        return compare_images(current_image,Image.open(join("pyclashbot","reference_images","ENEMY_TROOP_IMAGES","14_10.png")),0.97)
-    
-
-
-
+    if compare_images(current_image, Image.open(join("pyclashbot", "reference_images", "ENEMY_TROOP_IMAGES", "10_1.png")), 0.97) is not None:
+        return compare_images(current_image, Image.open(join("pyclashbot", "reference_images", "ENEMY_TROOP_IMAGES", "10_1.png")), 0.97)
+    if compare_images(current_image, Image.open(join("pyclashbot", "reference_images", "ENEMY_TROOP_IMAGES", "11_1.png")), 0.97) is not None:
+        return compare_images(current_image, Image.open(join("pyclashbot", "reference_images", "ENEMY_TROOP_IMAGES", "11_1.png")), 0.97)
+    if compare_images(current_image, Image.open(join("pyclashbot", "reference_images", "ENEMY_TROOP_IMAGES", "11_2.png")), 0.97) is not None:
+        return compare_images(current_image, Image.open(join("pyclashbot", "reference_images", "ENEMY_TROOP_IMAGES", "11_2.png")), 0.97)
+    if compare_images(current_image, Image.open(join("pyclashbot", "reference_images", "ENEMY_TROOP_IMAGES", "11_3.png")), 0.97) is not None:
+        return compare_images(current_image, Image.open(join("pyclashbot", "reference_images", "ENEMY_TROOP_IMAGES", "11_3.png")), 0.97)
+    if compare_images(current_image, Image.open(join("pyclashbot", "reference_images", "ENEMY_TROOP_IMAGES", "11_4.png")), 0.97) is not None:
+        return compare_images(current_image, Image.open(join("pyclashbot", "reference_images", "ENEMY_TROOP_IMAGES", "11_4.png")), 0.97)
+    if compare_images(current_image, Image.open(join("pyclashbot", "reference_images", "ENEMY_TROOP_IMAGES", "11_5.png")), 0.97) is not None:
+        return compare_images(current_image, Image.open(join("pyclashbot", "reference_images", "ENEMY_TROOP_IMAGES", "11_5.png")), 0.97)
+    if compare_images(current_image, Image.open(join("pyclashbot", "reference_images", "ENEMY_TROOP_IMAGES", "12_1.png")), 0.97) is not None:
+        return compare_images(current_image, Image.open(join("pyclashbot", "reference_images", "ENEMY_TROOP_IMAGES", "12_1.png")), 0.97)
+    if compare_images(current_image, Image.open(join("pyclashbot", "reference_images", "ENEMY_TROOP_IMAGES", "12_2.png")), 0.97) is not None:
+        return compare_images(current_image, Image.open(join("pyclashbot", "reference_images", "ENEMY_TROOP_IMAGES", "12_2.png")), 0.97)
+    if compare_images(current_image, Image.open(join("pyclashbot", "reference_images", "ENEMY_TROOP_IMAGES", "12_3.png")), 0.97) is not None:
+        return compare_images(current_image, Image.open(join("pyclashbot", "reference_images", "ENEMY_TROOP_IMAGES", "12_3.png")), 0.97)
+    if compare_images(current_image, Image.open(join("pyclashbot", "reference_images", "ENEMY_TROOP_IMAGES", "12_4.png")), 0.97) is not None:
+        return compare_images(current_image, Image.open(join("pyclashbot", "reference_images", "ENEMY_TROOP_IMAGES", "12_4.png")), 0.97)
+    if compare_images(current_image, Image.open(join("pyclashbot", "reference_images", "ENEMY_TROOP_IMAGES", "12_5.png")), 0.97) is not None:
+        return compare_images(current_image, Image.open(join("pyclashbot", "reference_images", "ENEMY_TROOP_IMAGES", "12_5.png")), 0.97)
+    if compare_images(current_image, Image.open(join("pyclashbot", "reference_images", "ENEMY_TROOP_IMAGES", "12_6.png")), 0.97) is not None:
+        return compare_images(current_image, Image.open(join("pyclashbot", "reference_images", "ENEMY_TROOP_IMAGES", "12_6.png")), 0.97)
+    if compare_images(current_image, Image.open(join("pyclashbot", "reference_images", "ENEMY_TROOP_IMAGES", "13_1.png")), 0.97) is not None:
+        return compare_images(current_image, Image.open(join("pyclashbot", "reference_images", "ENEMY_TROOP_IMAGES", "13_1.png")), 0.97)
+    if compare_images(current_image, Image.open(join("pyclashbot", "reference_images", "ENEMY_TROOP_IMAGES", "13_2.png")), 0.97) is not None:
+        return compare_images(current_image, Image.open(join("pyclashbot", "reference_images", "ENEMY_TROOP_IMAGES", "13_2.png")), 0.97)
+    if compare_images(current_image, Image.open(join("pyclashbot", "reference_images", "ENEMY_TROOP_IMAGES", "13_3.png")), 0.97) is not None:
+        return compare_images(current_image, Image.open(join("pyclashbot", "reference_images", "ENEMY_TROOP_IMAGES", "13_3.png")), 0.97)
+    if compare_images(current_image, Image.open(join("pyclashbot", "reference_images", "ENEMY_TROOP_IMAGES", "13_4.png")), 0.97) is not None:
+        return compare_images(current_image, Image.open(join("pyclashbot", "reference_images", "ENEMY_TROOP_IMAGES", "13_4.png")), 0.97)
+    if compare_images(current_image, Image.open(join("pyclashbot", "reference_images", "ENEMY_TROOP_IMAGES", "13_5.png")), 0.97) is not None:
+        return compare_images(current_image, Image.open(join("pyclashbot", "reference_images", "ENEMY_TROOP_IMAGES", "13_5.png")), 0.97)
+    if compare_images(current_image, Image.open(join("pyclashbot", "reference_images", "ENEMY_TROOP_IMAGES", "14_1.png")), 0.97) is not None:
+        return compare_images(current_image, Image.open(join("pyclashbot", "reference_images", "ENEMY_TROOP_IMAGES", "14_1.png")), 0.97)
+    if compare_images(current_image, Image.open(join("pyclashbot", "reference_images", "ENEMY_TROOP_IMAGES", "14_2.png")), 0.97) is not None:
+        return compare_images(current_image, Image.open(join("pyclashbot", "reference_images", "ENEMY_TROOP_IMAGES", "14_2.png")), 0.97)
+    if compare_images(current_image, Image.open(join("pyclashbot", "reference_images", "ENEMY_TROOP_IMAGES", "14_3.png")), 0.97) is not None:
+        return compare_images(current_image, Image.open(join("pyclashbot", "reference_images", "ENEMY_TROOP_IMAGES", "14_3.png")), 0.97)
+    if compare_images(current_image, Image.open(join("pyclashbot", "reference_images", "ENEMY_TROOP_IMAGES", "14_4.png")), 0.97) is not None:
+        return compare_images(current_image, Image.open(join("pyclashbot", "reference_images", "ENEMY_TROOP_IMAGES", "14_4.png")), 0.97)
+    if compare_images(current_image, Image.open(join("pyclashbot", "reference_images", "ENEMY_TROOP_IMAGES", "14_5.png")), 0.97) is not None:
+        return compare_images(current_image, Image.open(join("pyclashbot", "reference_images", "ENEMY_TROOP_IMAGES", "14_5.png")), 0.97)
+    if compare_images(current_image, Image.open(join("pyclashbot", "reference_images", "ENEMY_TROOP_IMAGES", "14_6.png")), 0.97) is not None:
+        return compare_images(current_image, Image.open(join("pyclashbot", "reference_images", "ENEMY_TROOP_IMAGES", "14_6.png")), 0.97)
+    if compare_images(current_image, Image.open(join("pyclashbot", "reference_images", "ENEMY_TROOP_IMAGES", "14_7.png")), 0.97) is not None:
+        return compare_images(current_image, Image.open(join("pyclashbot", "reference_images", "ENEMY_TROOP_IMAGES", "14_7.png")), 0.97)
+    if compare_images(current_image, Image.open(join("pyclashbot", "reference_images", "ENEMY_TROOP_IMAGES", "14_8.png")), 0.97) is not None:
+        return compare_images(current_image, Image.open(join("pyclashbot", "reference_images", "ENEMY_TROOP_IMAGES", "14_8.png")), 0.97)
+    if compare_images(current_image, Image.open(join("pyclashbot", "reference_images", "ENEMY_TROOP_IMAGES", "14_9.png")), 0.97) is not None:
+        return compare_images(current_image, Image.open(join("pyclashbot", "reference_images", "ENEMY_TROOP_IMAGES", "14_9.png")), 0.97)
+    if compare_images(current_image, Image.open(join("pyclashbot", "reference_images", "ENEMY_TROOP_IMAGES", "14_10.png")), 0.97) is not None:
+        return compare_images(current_image, Image.open(join("pyclashbot", "reference_images", "ENEMY_TROOP_IMAGES", "14_10.png")), 0.97)
 
     return None
-
 
 
 def main_loop():
@@ -762,7 +748,7 @@
             time.sleep(1)
             logger.log("Handling chests")
             time.sleep(1)
-            open_chests(duration) 
+            open_chests(duration)
             time.sleep(3)
             logger.log("Checking if can request")
             time.sleep(1)
