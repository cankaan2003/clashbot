import random
import sys
import time
from itertools import cycle

from pyclashbot.account import switch_accounts_to
from pyclashbot.card import fight_with_deck_list
from pyclashbot.chest import check_if_has_chest_unlocking, open_chests
from pyclashbot.client import (check_if_windows_exist, check_quit_key_press,
                               orientate_memu_multi, orientate_window,
                               restart_client)
from pyclashbot.donate import click_donates, getto_donate_page
from pyclashbot.fight import (check_if_past_game_is_win,
                              leave_end_battle_window, look_for_enemy_troops,
                              start_2v2, wait_for_battle_start)
from pyclashbot.logger import Logger
from pyclashbot.request import (check_if_can_request,
                                request_from_clash_main_menu)
<<<<<<< HEAD
from pyclashbot.state import (
    check_if_in_a_clan_from_main,
    check_if_in_battle,
    check_if_on_clash_main_menu,
    check_state,
    open_clash,
    return_to_clash_main_menu,
    wait_for_clash_main_menu)
from pyclashbot.upgrade import check_for_elixer_icon, find_upgradable_cards, getto_card_page, look_for_upgrade_button_2, upgrade_cards_from_main
=======
from pyclashbot.state import (check_if_in_battle, check_if_on_clash_main_menu,
                              check_state, open_clash,
                              return_to_clash_main_menu,
                              wait_for_clash_main_menu)
from pyclashbot.upgrade import upgrade_cards_from_main
>>>>>>> e8977b33


def post_fight_state(logger, ssids):
    logger.log("STATE=post_fight")
    logger.log("Back on clash main")
    if check_if_past_game_is_win(logger):
        logger.log("Last game was a win")
        logger.add_win()
    else:
        logger.log("Last game was a loss")
        logger.add_loss()
        # switch accounts feature
    ssid = next(ssids)
    log = "Next account was random chosen and is account: " + str(ssid)
    logger.log(log)
    state = "clash_main"
    return ssid, state


def fighting_state(logger):
    logger.log("-----STATE=fighting-----")
    fightloops = 0
    while (check_if_in_battle()) and (fightloops < 100):
        check_quit_key_press()
        log = "Plays: " + str(fightloops)
        logger.log(log)
        logger.log("Scanning field.")
        enemy_troop_position = look_for_enemy_troops()
        logger.log("Choosing play.")
        fight_with_deck_list(enemy_troop_position)
        fightloops = fightloops + 1
    logger.log("Battle must be finished")
    time.sleep(10)
    leave_end_battle_window(logger)
    wait_for_clash_main_menu(logger)
    state = "post_fight"
    return state

<<<<<<< HEAD
def main_loop():
    # user vars (these will be specified thru the GUI, but these are the
    # placeholders for now.)
    total_accounts=2
    deck = ""
    fight_type = "2v2"
    card_to_request = "giant"
    cards_to_not_donate = ["card_1", "card_2", "card_3"]
    ssid = random.randint(1, 2)
    # vars
    loop_count = 0
=======

def start_fight_state(logger, fight_type):
    logger.log("-----STATE=start_fight-----")
    state = "restart"
    return_to_clash_main_menu()
    if fight_type == "1v1":
        logger.log("I cant do 1v1s yet. Restarting")
        state = "restart"
    if fight_type == "2v2":
        logger.log("Starting a 2v2 match.")
        if start_2v2(logger) == "quit":
            # if couldnt find quickmatch button
            logger.log("Had problems finding 2v2 quickmatch button.")
            state = "restart"
        else:
            # if could find the quickmatch button
            if wait_for_battle_start(logger) == "quit":
                # if waiting for battle takes too long
                logger.log(
                    "Waited too long for battle start. Restarting")
                state = "restart"
            else:
                # if battle started before wait was too long
                logger.log(
                    "Battle has begun. Passing to fighting state")
                state = "fighting"
    return state


def upgrade_state(logger):
    logger.log("-----STATE=upgrade-----")
    # only run upgrade a third of the time because its fucking slow as shit
    # but what can u do yk?
    return_to_clash_main_menu()
    time.sleep(1)
    upgrade_cards_from_main(logger)
    time.sleep(1)
    return_to_clash_main_menu()
    logger.log("Finished with upgrading. Passing to start fight state")
    state = "start_fight"
    return state


def donate_state(logger):
    logger.log("-----STATE=donate-----")
    if getto_donate_page(logger) == "quit":
        # if failed to get to clan chat page
        logger.log("Failed to get to clan chat page. Restarting")
        state = "restart"
    else:
        # if got to clan chat page
        logger.log(
            "Successfully got to clan chat page. Starting donate alg")
        click_donates(logger)
        n = random.randint(1, 3)
        if n == 1:
            logger.log("Done with donating. Passing to upgrade state")
            state = "upgrade"
        else:
            logger.log(
                "Done with donating. Passing to start_fight state")
            state = "start_fight"
    return state


def request_state(logger, card_to_request):
    logger.log("-----STATE=request-----")
    logger.log("Trying to get to donate page")
    if getto_donate_page(logger) == "quit":
        # if failed to get to clan chat page
        logger.log("Failed to get to clan chat page. Restarting")
        state = "restart"
    else:
        # if got to clan chat page
        log = "Trying to request " + str(card_to_request) + "."
        logger.log(log)
        if request_from_clash_main_menu(
                card_to_request, logger) == "quit":
            # if request failed
            log = "Failed to request " + str(card_to_request) + "."
            logger.log(log)
        else:
            # if request works
            log = "Successfully requested " + \
                str(card_to_request) + "."
            logger.log(log)
        logger.log("Done with requesting. Passing to donate state.")
        return_to_clash_main_menu()
        time.sleep(2)
        state = "donate"
    return state


def clash_main_state(logger, ssid):
    logger.log("-----STATE=clash_main-----")
    # account switch
    logger.log("Logging in to the correct account")
    if switch_accounts_to(logger, ssid) == "quit":
        # if switching accounts fails
        logger.log("Failed to switch accounts. Restarting")
        state = "restart"
    else:
        # if switching accounts works
        logger.log("Successfully switched accounts.")
        # open chests
        if check_if_on_clash_main_menu():
            logger.log(
                "Checking if a chest is being unlocked right now.")
            if not check_if_has_chest_unlocking():
                logger.log(
                    "Found no unlocking symbols. Opening chests.")
                open_chests(logger)
                time.sleep(2)
            logger.log("Checking if can request.")
            if check_if_can_request(logger):
                logger.log("Can request. Passing to request state.")
                state = "request"
            else:
                logger.log(
                    "Cannot request. Skipping request and passing to donate state.")
                state = "donate"
        else:
            logger.log("Not on clash main. Restarting.")
            state = "restart"
    return state


def restart_state(logger):
    logger.log("-----STATE=restart-----")
    logger.log("restart time loop")
    logger.log("Restarting menu client")
    restart_client(logger)
    if open_clash(logger) == "quit":
        state = "restart"
    else:
        if check_if_on_clash_main_menu():
            state = "clash_main"
        else:
            state = "restart"
    return state


def initialize_client(logger):
>>>>>>> e8977b33
    if not check_if_windows_exist(logger):
        sys.exit()
    orientate_memu_multi()
    time.sleep(0.2)
    orientate_window()
    state = check_state(logger)
    if state is None:
        state = "restart"
    return state


def main_loop():
    # user vars
    # these will be specified thru the GUI, but these are the placeholders for
    # now.
    deck = ""
    fight_type = "2v2"
    card_to_request = "archers"
    cards_to_not_donate = ["card_1", "card_2", "card_3"]
    ssids = cycle([1, 2])  # change to which account positions to use

    # loop vars
    # *not user vars, do not change*
    ssid = next(ssids)
    logger = Logger()
    state = initialize_client(logger)

    # region=[45,500,8,8]
    # folder=r"C:\Users\Matt\Desktop\inc_pics"
    # take_many_screenshots(duration=9, frequency=30, name="e", region=region,folder=folder)
    # print("done")
    # time.sleep(30)
<<<<<<< HEAD
    
    
    # upgrade_cards_from_main(logger)
    # print("Done")
    # time.sleep(700)
    
    while True:
        time.sleep(0.2)
        logger.log(f"loop count: {loop_count}")
        loop_count += 1
        iar = refresh_screen()                    
        plt.imshow(iar)
        
        #plt.show()
=======
>>>>>>> e8977b33

    # show_image(refresh_screen())

    loop_count = 0
    while True:
        logger.log(f"loop count: {loop_count}")
        if state == "restart":
            state = restart_state(logger)
        if state == "clash_main":
            state = clash_main_state(logger, ssid)
        if state == "request":
<<<<<<< HEAD
            logger.log("-----STATE=request-----")
            logger.log("Trying to get to donate page")
            if getto_donate_page(logger) == "quit":
                # if failed to get to clan chat page
                logger.log("Failed to get to clan chat page. Restarting")
                state = "restart"
            else:
                # if got to clan chat page
                log = "Trying to request " + str(card_to_request) + "."
                logger.log(log)
                if request_from_clash_main_menu(
                        card_to_request, logger) == "quit":
                    # if request failed
                    log = "Failed to request " + str(card_to_request) + "."
                    logger.log(log)
                else:
                    # if request works
                    log = "Successfully requested " + \
                        str(card_to_request) + "."
                    logger.log(log)
                logger.log("Done with requesting. Passing to donate state.")
                return_to_clash_main_menu()        
                time.sleep(2)
                state = "donate"
        if state == "donate":
            logger.log("-----STATE=donate-----")
            logger.log("Checking if in a clan")
            time.sleep(2)
            if check_if_in_a_clan_from_main(logger):
                logger.log("You're in a clan. Starting donate alg.")
                time.sleep(2)
                if getto_donate_page(logger) == "quit":
                    # if failed to get to clan chat page
                    logger.log("Failed to get to clan chat page. Restarting")
                    state = "restart"
                else:
                    # if got to clan chat page
                    logger.log(
                        "Successfully got to clan chat page. Starting donate alg")
                    click_donates(logger)
                    n=random.randint(1,3)
                    if n==1:
                        logger.log("Done with donating. Passing to upgrade state")
                        state = "upgrade"
                    else:
                        logger.log("Done with donating. Passing to start_fight state")
                        state = "start_fight"
            else:
                logger.log("You're not in a clan. Skipping donate.")
                if n==1:
                    logger.log("Passing to upgrade state")
                    state = "upgrade"
                else:
                    logger.log("Passing to start_fight state")
                    state = "start_fight"
=======
            state = request_state(logger, card_to_request)
        if state == "donate":
            state = donate_state(logger)
>>>>>>> e8977b33
        if state == "upgrade":
            state = upgrade_state(logger)
        if state == "start_fight":
            state = start_fight_state(logger, fight_type)
        if state == "fighting":
            state = fighting_state(logger)
        if state == "post_fight":
            ssid, state = post_fight_state(logger, ssids)
        loop_count += 1
        time.sleep(0.2)


if __name__ == "__main__":
    main_loop()<|MERGE_RESOLUTION|>--- conflicted
+++ resolved
@@ -16,23 +16,11 @@
 from pyclashbot.logger import Logger
 from pyclashbot.request import (check_if_can_request,
                                 request_from_clash_main_menu)
-<<<<<<< HEAD
-from pyclashbot.state import (
-    check_if_in_a_clan_from_main,
-    check_if_in_battle,
-    check_if_on_clash_main_menu,
-    check_state,
-    open_clash,
-    return_to_clash_main_menu,
-    wait_for_clash_main_menu)
-from pyclashbot.upgrade import check_for_elixer_icon, find_upgradable_cards, getto_card_page, look_for_upgrade_button_2, upgrade_cards_from_main
-=======
-from pyclashbot.state import (check_if_in_battle, check_if_on_clash_main_menu,
+from pyclashbot.state import (check_if_in_a_clan_from_main, check_if_in_battle, check_if_on_clash_main_menu,
                               check_state, open_clash,
                               return_to_clash_main_menu,
                               wait_for_clash_main_menu)
 from pyclashbot.upgrade import upgrade_cards_from_main
->>>>>>> e8977b33
 
 
 def post_fight_state(logger, ssids):
@@ -71,19 +59,6 @@
     state = "post_fight"
     return state
 
-<<<<<<< HEAD
-def main_loop():
-    # user vars (these will be specified thru the GUI, but these are the
-    # placeholders for now.)
-    total_accounts=2
-    deck = ""
-    fight_type = "2v2"
-    card_to_request = "giant"
-    cards_to_not_donate = ["card_1", "card_2", "card_3"]
-    ssid = random.randint(1, 2)
-    # vars
-    loop_count = 0
-=======
 
 def start_fight_state(logger, fight_type):
     logger.log("-----STATE=start_fight-----")
@@ -129,22 +104,34 @@
 
 def donate_state(logger):
     logger.log("-----STATE=donate-----")
-    if getto_donate_page(logger) == "quit":
-        # if failed to get to clan chat page
-        logger.log("Failed to get to clan chat page. Restarting")
-        state = "restart"
-    else:
-        # if got to clan chat page
-        logger.log(
-            "Successfully got to clan chat page. Starting donate alg")
-        click_donates(logger)
-        n = random.randint(1, 3)
-        if n == 1:
-            logger.log("Done with donating. Passing to upgrade state")
+    logger.log("Checking if in a clan")
+    time.sleep(2)
+    do_upgrade = 1 == random.randint(1, 3)
+    if check_if_in_a_clan_from_main(logger):
+        logger.log("You're in a clan. Starting donate alg.")
+        time.sleep(2)
+        if getto_donate_page(logger) == "quit":
+            # if failed to get to clan chat page
+            logger.log("Failed to get to clan chat page. Restarting")
+            state = "restart"
+        else:
+            # if got to clan chat page
+            logger.log(
+                "Successfully got to clan chat page. Starting donate alg")
+            click_donates(logger)
+            if do_upgrade:
+                logger.log("Done with donating. Passing to upgrade state")
+                state = "upgrade"
+            else:
+                logger.log("Done with donating. Passing to start_fight state")
+                state = "start_fight"
+    else:
+        logger.log("You're not in a clan. Skipping donate.")
+        if do_upgrade:
+            logger.log("Passing to upgrade state")
             state = "upgrade"
         else:
-            logger.log(
-                "Done with donating. Passing to start_fight state")
+            logger.log("Passing to start_fight state")
             state = "start_fight"
     return state
 
@@ -227,7 +214,6 @@
 
 
 def initialize_client(logger):
->>>>>>> e8977b33
     if not check_if_windows_exist(logger):
         sys.exit()
     orientate_memu_multi()
@@ -260,27 +246,14 @@
     # take_many_screenshots(duration=9, frequency=30, name="e", region=region,folder=folder)
     # print("done")
     # time.sleep(30)
-<<<<<<< HEAD
-    
-    
     # upgrade_cards_from_main(logger)
     # print("Done")
     # time.sleep(700)
-    
-    while True:
-        time.sleep(0.2)
-        logger.log(f"loop count: {loop_count}")
-        loop_count += 1
-        iar = refresh_screen()                    
-        plt.imshow(iar)
-        
-        #plt.show()
-=======
->>>>>>> e8977b33
 
     # show_image(refresh_screen())
 
     loop_count = 0
+
     while True:
         logger.log(f"loop count: {loop_count}")
         if state == "restart":
@@ -288,67 +261,9 @@
         if state == "clash_main":
             state = clash_main_state(logger, ssid)
         if state == "request":
-<<<<<<< HEAD
-            logger.log("-----STATE=request-----")
-            logger.log("Trying to get to donate page")
-            if getto_donate_page(logger) == "quit":
-                # if failed to get to clan chat page
-                logger.log("Failed to get to clan chat page. Restarting")
-                state = "restart"
-            else:
-                # if got to clan chat page
-                log = "Trying to request " + str(card_to_request) + "."
-                logger.log(log)
-                if request_from_clash_main_menu(
-                        card_to_request, logger) == "quit":
-                    # if request failed
-                    log = "Failed to request " + str(card_to_request) + "."
-                    logger.log(log)
-                else:
-                    # if request works
-                    log = "Successfully requested " + \
-                        str(card_to_request) + "."
-                    logger.log(log)
-                logger.log("Done with requesting. Passing to donate state.")
-                return_to_clash_main_menu()        
-                time.sleep(2)
-                state = "donate"
-        if state == "donate":
-            logger.log("-----STATE=donate-----")
-            logger.log("Checking if in a clan")
-            time.sleep(2)
-            if check_if_in_a_clan_from_main(logger):
-                logger.log("You're in a clan. Starting donate alg.")
-                time.sleep(2)
-                if getto_donate_page(logger) == "quit":
-                    # if failed to get to clan chat page
-                    logger.log("Failed to get to clan chat page. Restarting")
-                    state = "restart"
-                else:
-                    # if got to clan chat page
-                    logger.log(
-                        "Successfully got to clan chat page. Starting donate alg")
-                    click_donates(logger)
-                    n=random.randint(1,3)
-                    if n==1:
-                        logger.log("Done with donating. Passing to upgrade state")
-                        state = "upgrade"
-                    else:
-                        logger.log("Done with donating. Passing to start_fight state")
-                        state = "start_fight"
-            else:
-                logger.log("You're not in a clan. Skipping donate.")
-                if n==1:
-                    logger.log("Passing to upgrade state")
-                    state = "upgrade"
-                else:
-                    logger.log("Passing to start_fight state")
-                    state = "start_fight"
-=======
             state = request_state(logger, card_to_request)
         if state == "donate":
             state = donate_state(logger)
->>>>>>> e8977b33
         if state == "upgrade":
             state = upgrade_state(logger)
         if state == "start_fight":
